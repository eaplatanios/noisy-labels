// swift-tools-version:5.0
// The swift-tools-version declares the minimum version of Swift required to build this package.

import PackageDescription

let package = Package(
  name: "NoisyLabels",
  platforms: [.macOS(.v10_12)],
  products: [
    .library(name: "NoisyLabels", targets: ["NoisyLabels"]),
    .executable(name: "Graphs", targets: ["Graphs"]),
    .executable(name: "NoisyLabelsExperiments", targets: ["NoisyLabelsExperiments"])
  ],
  dependencies: [
    .package(url: "https://github.com/apple/swift-log.git", from: "1.0.0"),
    .package(url: "https://github.com/weichsel/ZIPFoundation/", .branch("master")),
    .package(url: "https://github.com/jkandzi/Progress.swift", from: "0.4.0"),
    .package(url: "https://github.com/apple/swift-package-manager.git", from: "0.4.0")
  ],
  targets: [
<<<<<<< HEAD
    .target(name: "NoisyLabels", dependencies: ["Logging", "ZIPFoundation"]),
    .target(name: "Graphs", dependencies: ["Logging", "ZIPFoundation"]),
=======
    .target(name: "NoisyLabels", dependencies: ["Logging", "Progress", "ZIPFoundation"]),
>>>>>>> 3e2e252a
    .target(name: "NoisyLabelsExperiments", dependencies: ["NoisyLabels", "Progress", "SPMUtility"]),
  ]
)<|MERGE_RESOLUTION|>--- conflicted
+++ resolved
@@ -18,12 +18,8 @@
     .package(url: "https://github.com/apple/swift-package-manager.git", from: "0.4.0")
   ],
   targets: [
-<<<<<<< HEAD
-    .target(name: "NoisyLabels", dependencies: ["Logging", "ZIPFoundation"]),
-    .target(name: "Graphs", dependencies: ["Logging", "ZIPFoundation"]),
-=======
     .target(name: "NoisyLabels", dependencies: ["Logging", "Progress", "ZIPFoundation"]),
->>>>>>> 3e2e252a
+    .target(name: "Graphs", dependencies: ["Logging", "Progress", "ZIPFoundation"]),
     .target(name: "NoisyLabelsExperiments", dependencies: ["NoisyLabels", "Progress", "SPMUtility"]),
   ]
 )