--- conflicted
+++ resolved
@@ -517,31 +517,26 @@
     for chain in 0..<previousSamples.count {
       for level in nodeLevels {
         for node in level.shuffled() {
+          let neighbors = graph.neighbors[Int(node)]
           let g = predictions.qualityLogits[Int(node)]
           let gT = predictions.qualityLogitsTransposed[Int(node)]
           var labelProbabilities = predictions.labelLogits.labelLogits(forNode: Int(node))
-          for (neighborIndex, neighbor) in graph.neighbors[Int(node)].enumerated() {
+          for (neighborIndex, neighbor) in neighbors.enumerated() {
             for k in 0..<graph.classCount {
               labelProbabilities[k] += g.qualityLogit(
                 forNeighbor: Int(neighborIndex),
                 nodeLabel: k,
-                neighborLabel: Int(currentSamples[chain][Int(neighbor)]))
+                neighborLabel: Int(currentSamples[chain][Int(neighbor)])) / Float(neighbors.count)
               labelProbabilities[k] += gT.qualityLogit(
                 forNeighbor: Int(neighborIndex),
                 nodeLabel: Int(currentSamples[chain][Int(neighbor)]),
-                neighborLabel: k)
+                neighborLabel: k) / Float(neighbors.count)
             }
           }
-<<<<<<< HEAD
-          var sum = Float(0)
-          for k in 0..<graph.classCount {
-            labelProbabilities[k] = exp(labelProbabilities[k])
-=======
           let labelProbabilitiesMax = labelProbabilities.max()!
           var sum = Float(0)
           for k in 0..<graph.classCount {
             labelProbabilities[k] = exp(labelProbabilities[k] - labelProbabilitiesMax)
->>>>>>> 9b7e9ab6
             sum += labelProbabilities[k]
           }
           // TODO: !!! Seed / random number generator.
